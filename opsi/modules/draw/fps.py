--- conflicted
+++ resolved
@@ -49,11 +49,7 @@
     def run(self, inputs):
         self.f.update()
         fps_str = str(round(self.f.fps(), 1))
-<<<<<<< HEAD
-        img = np.copy(inputs.img.mat.img)
-=======
         img = np.copy(inputs.img.mat)
->>>>>>> 1e92dd9f
         cv2.putText(
             img,
             fps_str,
@@ -63,8 +59,5 @@
             (255, 255, 255),
             lineType=cv2.LINE_AA,
         )
-<<<<<<< HEAD
         img = Mat(img)
-=======
->>>>>>> 1e92dd9f
         return self.Outputs(img=img)